--- conflicted
+++ resolved
@@ -376,12 +376,9 @@
 func main() {
 	ip := flag.String("ip", "127.0.0.1", "IP of the node.")
 	port := flag.String("port", "9000", "port of the node.")
-<<<<<<< HEAD
 	metricsProfileURL := flag.String("metrics_profile_url", "", "If set, the node will report metrics to this URL")
-=======
 	versionFlag := flag.Bool("version", false, "Output version info")
 
->>>>>>> 753070fe
 	flag.Parse()
 
 	if *versionFlag {
