#!/usr/bin/env bash
# this script is used to create/deploy soliders on aws/azure

set -euo pipefail

function usage
{
   ME=$(basename $0)
   cat<<EOF
Usage: $ME [OPTIONS] ACTION

This script is used to create/deploy soliders on cloud providers.
Supported cloud providers: aws,azure

OPTIONS:
   -h             print this help message
   -n             dryrun mode
   -c instances   number of instances in 8 AWS regions (default: $AWS_VM)
   -C instances   number of instances in 3 Azure regions (default: $AZ_VM)
   -s shards      number of shards (default: $SHARD_NUM)
   -t clients     number of clients (default: $CLIENT_NUM)
   -m commander   number of commander (default: $COMMANDER_NUM)
   -p profile     aws profile (default: $PROFILE)
   -i ip_file     file containing ip address of pre-launched VMs
   -b bucket      specify the bucket containing all test binaries (default: $BUCKET)
   -f folder      specify the folder name in the bucket (default: $FOLDER)
   -r regions     specify the regions for deployment, delimited by , (default: $REGIONS)
   -w instance    the AWS instance type (default: $INSTANCE)
   -u userdata    the userdata file (default: $USERDATA)
   -3             use python3.7 (default: $PYTHON)

ACTION:
   n/a

EXAMPLES:
   $ME -c 100 -C 100 -s 10 -t 1

   $ME -c 100 -s 10 -t 1 -f azure/configs/raw_ip.txt

   $ME -r 1,2,3

EOF
   exit 1
}

function launch_vms
{
   MAX_VM_PER_DEPLOY=200
   if [ $AZ_VM -gt 0 ]; then
   (
      if [ $AZ_VM -gt $MAX_VM_PER_DEPLOY ]; then
         VG_GROUP=$(( $AZ_VM / $MAX_VM_PER_DEPLOY ))
         reminder=$(( $AZ_VM % $MAX_VM_PER_DEPLOY ))
         if [ $reminder -gt 1 ]; then
            VG_GROUP=$(( $VG_GROUP + 1 ))
         fi
      else
         VG_GROUP=1
      fi
      echo "$(date) Creating $VG_GROUP resource groups at 3 Azure regions"
      pushd $ROOTDIR/azure
      ./go-az.sh -g $VG_GROUP init

      echo "$(date) Creating $AZ_VM instances at 3 Azure regions"
      ./go-az.sh -g $VG_GROUP launch $AZ_VM
      popd
   ) &
   fi

   echo "Change userdata file"
   sed -i.orig "-e s,^BUCKET=.*,BUCKET=${BUCKET}," -e "s,^FOLDER=.*,FOLDER=${FOLDER}/," $USERDATA

   echo "$(date) Creating $AWS_VM instances at 8 AWS regions"
<<<<<<< HEAD
   ./create_solider_instances.py --profile ${PROFILE}-ec2 --regions $REGIONS --instances $AWS_VMS --instancetype $INSTANCE --userdata $USERDATA --tag $USER
=======
   $PYTHON ./create_solider_instances.py --profile ${PROFILE}-ec2 --regions $REGIONS --instances $AWS_VMS --instancetype $INSTANCE --userdata $USERDATA
>>>>>>> 0e5bd41e

   echo "Change go-commander.sh"
   sed -i.orig "-e s,^BUCKET=.*,BUCKET=${BUCKET}," -e "s,^FOLDER=.*,FOLDER=${FOLDER}," $ROOTDIR/aws/go-commander.sh

   # wait for the background task to finish
   wait
   if [ $AZ_VM -gt 0 ]; then
      cp $ROOTDIR/azure/configs/benchmark.rg.* logs/$TS
   fi

   echo "Sleep for $SLEEP_TIME seconds"
   sleep $SLEEP_TIME
}

function collect_ip
{
   echo "Collecting IP addresses from AWS"
   $PYTHON ./collect_public_ips.py --profile ${PROFILE}-ec2 --instance_output instance_output.txt

   if [ $AZ_VM -gt 0 ]; then
   (
      echo "Collecting IP addresses from Azure"
      pushd $ROOTDIR/azure
      ./go-az.sh listip
      popd
   ) &
   fi

   wait
}

function generate_distribution
{
   if [  -f "$IP_FILE" ]; then
      echo "Merge pre-launched IP address"
      cat $IP_FILE >> raw_ip.txt
   fi

   if [[ $AZ_VM -gt 0 && -f $ROOTDIR/azure/configs/raw_ip.txt ]]; then
      echo "Merge raw_ip.txt from Azure"
      cat $ROOTDIR/azure/configs/raw_ip.txt >> raw_ip.txt
      cp $ROOTDIR/azure/configs/*.ips logs/$TS
   fi

   grep -vE '^ node' raw_ip.txt > raw_ip.good.txt
   mv -f raw_ip.good.txt raw_ip.txt

   cp raw_ip.txt logs/$TS

   echo "Generate distribution_config"
   $PYTHON ./generate_distribution_config.py --ip_list_file raw_ip.txt --shard_number $SHARD_NUM --client_number $CLIENT_NUM --commander_number $COMMANDER_NUM

   cp distribution_config.txt logs/$TS
   cat>configs/profile.json<<EOT
{
   "bucket": "$BUCKET",
   "folder": "$FOLDER",
   "sessionID": "$TS"
}
EOT
}

function prepare_commander
{
   echo "Run commander prepare"
   $PYTHON ./commander_prepare.py --ts $TS
}

function upload_to_s3
{
   aws --profile ${PROFILE}-s3 s3 cp $ROOTDIR/aws/go-commander.sh s3://${BUCKET}/${FOLDER}/go-commander.sh --acl public-read
   aws --profile ${PROFILE}-s3 s3 cp distribution_config.txt s3://${BUCKET}/${FOLDER}/distribution_config.txt --acl public-read
   aws --profile ${PROFILE}-s3 s3 sync logs s3://harmony-benchmark/logs
}

################### VARIABLES ###################
AWS_VM=2
AZ_VM=0
SHARD_NUM=2
CLIENT_NUM=1
COMMANDER_NUM=1
SLEEP_TIME=60
PROFILE=harmony
IP_FILE=
BUCKET=unique-bucket-bin
FOLDER=${WHOAMI:-$USER}
ROOTDIR=$(dirname $0)/..
TS=$(date +%Y%m%d.%H%M%S)
REGIONS=1,2,3,4,5,6,7,8
INSTANCE=t2.micro
USERDATA=configs/userdata-soldier.sh
PYTHON=python

while getopts "hnc:C:s:t:m:p:f:b:i:r:w:u:3" option; do
   case $option in
      n) DRYRUN=--dry-run ;;
      c) AWS_VM=$OPTARG ;;
      C) AZ_VM=$OPTARG ;;
      s) SHARD_NUM=$OPTARG ;;
      t) CLIENT_NUM=$OPTARG ;;
      m) COMMANDER_NUM=$OPTARG ;;
      p) PROFILE=$OPTARG ;;
      i) IP_FILE=$OPTARG ;;
      b) BUCKET=$OPTARG ;;
      f) FOLDER=$OPTARG ;;
      r) REGIONS=$OPTARG ;;
      w) INSTANCE=$OPTARG ;;
      u) USERDATA=$OPTARG ;;
      3) PYTHON=python3.7 ;;
      h|?|*) usage ;;
   esac
done

shift $(($OPTIND-1))

ACTION=$@

NUM_REGIONS=$(echo $REGIONS | awk -F, ' { print NF-1 } ')
AWS_VMS=$AWS_VM
for i in $(seq 1 $NUM_REGIONS); do
   AWS_VMS+=",$AWS_VM"
done

################### MAIN FUNC ###################
mkdir -p logs/$TS
date
launch_vms
date
collect_ip
date
generate_distribution
date
if [ $COMMANDER_NUM -gt 0 ]; then
   prepare_commander
   date
fi
upload_to_s3
date<|MERGE_RESOLUTION|>--- conflicted
+++ resolved
@@ -71,11 +71,7 @@
    sed -i.orig "-e s,^BUCKET=.*,BUCKET=${BUCKET}," -e "s,^FOLDER=.*,FOLDER=${FOLDER}/," $USERDATA
 
    echo "$(date) Creating $AWS_VM instances at 8 AWS regions"
-<<<<<<< HEAD
-   ./create_solider_instances.py --profile ${PROFILE}-ec2 --regions $REGIONS --instances $AWS_VMS --instancetype $INSTANCE --userdata $USERDATA --tag $USER
-=======
-   $PYTHON ./create_solider_instances.py --profile ${PROFILE}-ec2 --regions $REGIONS --instances $AWS_VMS --instancetype $INSTANCE --userdata $USERDATA
->>>>>>> 0e5bd41e
+   $PYTHON ./create_solider_instances.py --profile ${PROFILE}-ec2 --regions $REGIONS --instances $AWS_VMS --instancetype $INSTANCE --userdata $USERDATA --tag $USER
 
    echo "Change go-commander.sh"
    sed -i.orig "-e s,^BUCKET=.*,BUCKET=${BUCKET}," -e "s,^FOLDER=.*,FOLDER=${FOLDER}," $ROOTDIR/aws/go-commander.sh
